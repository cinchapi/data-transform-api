plugins {
    id 'java'
    id 'eclipse'
    id 'maven'
    id 'signing'
}

task wrapper(type: Wrapper) {
    gradleVersion = '3.0'
}

// The project version is controlled externally by the "version.sh" script.
def getVersion = { ->
    def stdout = new ByteArrayOutputStream()
    exec {
        commandLine 'bash', 'version.sh'
        standardOutput = stdout
    }
    return stdout.toString().trim()
}

group = 'com.cinchapi'
version  = getVersion()
// Drop the build component from version number and use that for
// publishing
ext.mavenVersion = version.split('\\.')
ext.mavenVersion[3] = ext.mavenVersion[3].replaceAll("[0-9]+-", "-")
ext.mavenVersion[3] = ext.mavenVersion[3].replaceAll("[0-9]+", "").trim()
ext.mavenVersion = ext.mavenVersion.join(".").replace(".-", "-").replaceAll('\\.$', "")

jar {
    manifest {
        attributes("Specificiation-Title": "Bucket", "Specificiation-Version": version, "Implementation-Version": version)
    }
}

task sourcesJar(type: Jar, dependsOn: classes) {
	classifier = 'sources'
	from sourceSets.main.allSource
}

task javadocJar(type: Jar, dependsOn: javadoc) {
	classifier = 'javadoc'
	from javadoc.destinationDir
}

artifacts {
	archives sourcesJar
	archives javadocJar
}

// Set the version for all Concourse dependencies
ext.concourseVersion = '0.9.4'

repositories {
    mavenCentral()
    maven {
        url 'https://oss.sonatype.org/content/repositories/snapshots/'
    }
    maven {
        url  'http://cinchapi.bintray.com/maven'
    }
    maven {
        url  'http://cinchapi.bintray.com/maven-snapshots'
    }
    maven {
        url  "http://dl.bintray.com/steppschuh/Markdown-Generator"
    }
}

dependencies {
<<<<<<< HEAD
    compile group: 'com.cinchapi', name: 'accent4j', version: '1.5.1', changing:true
=======
    compile group: 'com.cinchapi', name: 'accent4j', version: '1.6.0-SNAPSHOT', changing:true
>>>>>>> 1f491b75
    compile group: 'com.cinchapi', name: 'concourse-driver-java', version: concourseVersion, changing:true // needed for util classes...
    compile group: 'com.google.code.findbugs', name: 'jsr305', version:'2.0.1'
    compile group: 'com.google.guava', name:'guava', version:'25.1-jre'
    testCompile 'junit:junit:4.11'
}

test {
    testLogging {
        showStandardStreams = true
    }
}

if (JavaVersion.current().isJava8Compatible()) {
    allprojects {
        tasks.withType(Javadoc) {
            options.addStringOption('Xdoclint:none', '-quiet')
        }
    }
}

signing {
  required { gradle.taskGraph.hasTask("uploadArchives") }
  sign configurations.archives
}

uploadArchives {
    repositories {
        mavenDeployer {
            beforeDeployment { MavenDeployment deployment -> signing.signPom(deployment) }

            // Drop the build component from version number and use that in the
            // POM file
            def _version = project.version.split('\\.')
            _version[3] = _version[3].replaceAll("[0-9]+-", "-")
            _version[3] = _version[3].replaceAll("[0-9]+", "").trim()
            _version = _version.join(".").replace(".-", "-").replaceAll('\\.$', "")
            pom.version = _version

            pom.project {
               name 'Data Transform API'
               packaging 'jar'
               description 'A common API for data transformation.'
               url 'http://cinchapi.com'

               scm {
                   url 'git@github.com:cinchapi/data-transform-api.git'
                   connection 'git@github.com:cinchapi/data-transform-api.git'
                   developerConnection 'git@github.com:cinchapi/data-transform-api.git'
               }

               licenses {
                   license {
                       name 'The Apache License'
                       url 'http://opensource.org/licenses/Apache-2.0'
                       distribution 'repo'
                   }
               }

               developers {
                   developer {
                       id 'jnelson'
                       name 'Jeff Nelson'
                   }
               }
           }

           def mavenUrl = pom.version.matches('^[0-9]+\\.[0-9]+\\.[0-9]+(-rc[0-9]+){0,1}$') ? 'https://oss.sonatype.org/service/local/staging/deploy/maven2' : 'https://oss.sonatype.org/content/repositories/snapshots'
           repository(url: mavenUrl) {
               authentication(userName: sonatypeUsername, password: sonatypePassword)
           }
        }
    }
}<|MERGE_RESOLUTION|>--- conflicted
+++ resolved
@@ -69,11 +69,7 @@
 }
 
 dependencies {
-<<<<<<< HEAD
-    compile group: 'com.cinchapi', name: 'accent4j', version: '1.5.1', changing:true
-=======
     compile group: 'com.cinchapi', name: 'accent4j', version: '1.6.0-SNAPSHOT', changing:true
->>>>>>> 1f491b75
     compile group: 'com.cinchapi', name: 'concourse-driver-java', version: concourseVersion, changing:true // needed for util classes...
     compile group: 'com.google.code.findbugs', name: 'jsr305', version:'2.0.1'
     compile group: 'com.google.guava', name:'guava', version:'25.1-jre'
