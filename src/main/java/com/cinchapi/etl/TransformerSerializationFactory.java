--- conflicted
+++ resolved
@@ -235,27 +235,6 @@
                 }
                 // Go through each of the Transformers factories and try to
                 // guess which method produced the #transformer
-<<<<<<< HEAD
-                List<Method> candidates = Arrays
-                        .stream(Transformers.class.getDeclaredMethods())
-                        .filter(method -> Reflection.isCallableWith(method,
-                                params))
-                        .collect(Collectors.toList());
-                Method method = null;
-                for (Method candidate : candidates) {
-                    candidate.setAccessible(true);
-                    Class<? extends Transformer> clazz = lambdas
-                            .get(candidate.getName());
-                    if(clazz == null) {
-                        Transformer t = (Transformer) candidate.invoke(null,
-                                params);
-                        clazz = t.getClass();
-                        lambdas.put(candidate.getName(), clazz);
-                    }
-                    if(clazz.equals(transformer.getClass())) {
-                        method = candidate;
-                        break;
-=======
                 List<Method> candidates = getPotentialFactoryMethods(params);
                 Method method = getFactoryMethod(transformer, candidates,
                         params);
@@ -285,7 +264,6 @@
                             params[i] = array;
                             retry = true;
                         }
->>>>>>> 64b0ef2e
                     }
                     candidates = retry ? getPotentialFactoryMethods(params)
                             : candidates;
