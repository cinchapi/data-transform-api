--- conflicted
+++ resolved
@@ -389,8 +389,6 @@
     }
 
     /**
-<<<<<<< HEAD
-=======
      * Return a {@link Transformer} that applies the provided
      * {@code transformer} throughout the entirety of a nested {@link Map} or to
      * the value itself if it is not a {@link Map}.
@@ -441,7 +439,6 @@
     }
 
     /**
->>>>>>> 1f491b75
      * Return a {@link Transformer} that does not perform any key or value
      * transformations.
      * 
@@ -793,10 +790,6 @@
                 : null;
     }
 
-<<<<<<< HEAD
-    public static Transformer valueRemoveIfEmpty() {
-        return valueRemoveIf(Empty.ness());
-=======
     /**
      * Return a {@link Transformer} that will caused a key/value pair to be
      * "removed" if the value is described by the default definition of
@@ -814,7 +807,6 @@
     public static Transformer valueRemoveIfEmpty() {
         return (key, value) -> Empty.ness().describes(value) ? ImmutableMap.of()
                 : null;
->>>>>>> 1f491b75
     }
 
     /**
